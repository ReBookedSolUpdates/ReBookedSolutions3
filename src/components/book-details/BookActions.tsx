import { Button } from "@/components/ui/button";
import { Card, CardContent } from "@/components/ui/card";
import { ShoppingCart, CreditCard, Edit, User, Clock, Share2 } from "lucide-react";
import FeatureUpdateDialog from "@/components/FeatureUpdateDialog";
import { Book } from "@/types/book";
import { UserProfile } from "@/types/address"; // UserProfile includes id
import { toast } from "sonner";

interface BookActionsProps {
  book: Book;
  user: UserProfile | null;
  onBuyNow: () => void;
  onAddToCart: () => void;
  onEditBook: () => void;
  onCommit?: () => void;
  onShare: () => void;
  onViewSellerProfile: () => void;
  showCommitButton?: boolean;
}

const BookActions = ({
  book,
  user,
  onBuyNow,
  onAddToCart,
  onEditBook,
  onCommit,
  onShare,
  onViewSellerProfile,
  showCommitButton = false,
}: BookActionsProps) => {
  const isOwner = user?.id === book.seller?.id; // seller is an object with id
  const isSold = book.sold;
  const isPendingCommit = book.status === "pending_commit" || showCommitButton;

  return (
    <Card className="sticky top-4">
      <CardContent className="p-6">
        <div className="space-y-4">
          {/* Price Section */}
          <div className="text-center p-4 bg-book-50 rounded-lg border">
            <div className="text-3xl font-bold text-book-600 mb-2">
              R{book.price?.toLocaleString()}
            </div>
            <p className="text-sm text-gray-600">Final Price</p>
          </div>

          {/* Action Buttons */}
          {isSold ? (
            <div className="text-center p-4 bg-gray-100 rounded-lg">
              <p className="text-gray-600 font-medium">
                This book has been sold
              </p>
            </div>
          ) : isPendingCommit && isOwner && onCommit ? (
            <div className="space-y-3">
              <div className="text-center p-3 bg-orange-50 rounded-lg border border-orange-200">
                <Clock className="mx-auto h-5 w-5 text-orange-600 mb-2" />
                <p className="text-sm text-orange-800 font-medium">
                  Commit Required
                </p>
                <p className="text-xs text-orange-600">
                  Please confirm this sale within 48 hours
                </p>
              </div>
              <Button
                onClick={onCommit}
                className="w-full bg-book-600 hover:bg-book-700"
                size="lg"
              >
                <Clock className="mr-2 h-4 w-4" />
                Commit Sale
              </Button>
              <Button
                onClick={onEditBook}
                variant="outline"
                className="w-full border-book-600 text-book-600 hover:bg-book-50"
                size="sm"
              >
                <Edit className="mr-2 h-4 w-4" />
                Edit Book
              </Button>
            </div>
          ) : isOwner ? (
            <Button
              onClick={onEditBook}
              className="w-full bg-book-600 hover:bg-book-700"
            >
              <Edit className="mr-2 h-4 w-4" />
              Edit Book
            </Button>
          ) : (
            <div className="space-y-3">
<<<<<<< HEAD
              <Button
                onClick={onBuyNow}
                className="w-full bg-book-600 hover:bg-book-700 disabled:bg-gray-400"
                size="lg"
                disabled={typeof book.availableQuantity === 'number' && book.availableQuantity <= 0}
                title={typeof book.availableQuantity === 'number' && book.availableQuantity <= 0 ? 'Out of stock' : undefined}
              >
                <CreditCard className="mr-2 h-4 w-4" />
                {typeof book.availableQuantity === 'number' && book.availableQuantity <= 0 ? 'Out of stock' : 'Buy Now'}
              </Button>
=======
              <FeatureUpdateDialog
                label="Buy Now"
                muted
                size="lg"
                icon={<CreditCard className="h-4 w-4" />}
              />
>>>>>>> 66f20e17
              <Button
                onClick={onAddToCart}
                variant="outline"
                className="w-full border-book-600 text-book-600 hover:bg-book-50"
                size="lg"
              >
                <ShoppingCart className="mr-2 h-4 w-4" />
                Add to Cart
              </Button>
            </div>
          )}

          {/* Secondary Actions */}
          <div className="pt-3 border-t border-gray-200 space-y-2">
            <div className="grid grid-cols-2 gap-2">
              <Button
                onClick={onShare}
                variant="outline"
                className="flex-1"
                size="sm"
              >
                <Share2 className="mr-2 h-4 w-4" />
                Share Book
              </Button>
              <Button
                onClick={async () => {
                  const sellerId = book.seller?.id;
                  if (!sellerId) {
                    toast.error("Could not find seller information.");
                    return;
                  }
                  const listingsUrl = `${window.location.origin}/seller/${sellerId}`;
                  try { await navigator.clipboard.writeText(listingsUrl); } catch {}
                  const shareData = {
                    title: `${book.seller?.name ? book.seller.name + ' ' : ''}ReBooked Mini`,
                    text: book.seller?.name ? `Check out ${book.seller.name}'s books on ReBooked!` : `Check out this seller on ReBooked!`,
                    url: listingsUrl,
                  };
                  if (navigator.share) {
                    try {
                      await navigator.share(shareData);
                      toast.success("Link copied • Share sheet opened");
                      return;
                    } catch (err) {
                      if (err instanceof Error && err.name === 'AbortError') return;
                    }
                  }
                  toast.success("Seller profile link copied!");
                }}
                variant="outline"
                className="flex-1"
                size="sm"
              >
                <User className="mr-2 h-4 w-4" />
                Share Seller
              </Button>
            </div>
          </div>
        </div>
      </CardContent>
    </Card>
  );
};

export default BookActions;<|MERGE_RESOLUTION|>--- conflicted
+++ resolved
@@ -91,25 +91,12 @@
             </Button>
           ) : (
             <div className="space-y-3">
-<<<<<<< HEAD
-              <Button
-                onClick={onBuyNow}
-                className="w-full bg-book-600 hover:bg-book-700 disabled:bg-gray-400"
-                size="lg"
-                disabled={typeof book.availableQuantity === 'number' && book.availableQuantity <= 0}
-                title={typeof book.availableQuantity === 'number' && book.availableQuantity <= 0 ? 'Out of stock' : undefined}
-              >
-                <CreditCard className="mr-2 h-4 w-4" />
-                {typeof book.availableQuantity === 'number' && book.availableQuantity <= 0 ? 'Out of stock' : 'Buy Now'}
-              </Button>
-=======
               <FeatureUpdateDialog
                 label="Buy Now"
                 muted
                 size="lg"
                 icon={<CreditCard className="h-4 w-4" />}
               />
->>>>>>> 66f20e17
               <Button
                 onClick={onAddToCart}
                 variant="outline"
